# Copyright (c) 2023, NVIDIA CORPORATION. All rights reserved.

"""Pretrain utilities."""

from datetime import datetime
import math
import sys
import time
import json
# The earliest we can measure the start time.
_TRAIN_START_TIME = time.time()
import torch
from torch.nn.parallel.distributed import DistributedDataParallel as torchDDP

from megatron import get_args
from megatron import get_signal_handler
from megatron import get_timers
from megatron import get_tensorboard_writer
from megatron import get_current_global_batch_size
from megatron import get_num_microbatches
from megatron import is_last_rank
from megatron import update_num_microbatches
from megatron.core import mpu, tensor_parallel
from megatron import print_rank_0, is_rank_0
from megatron import print_rank_last
from megatron.checkpointing import load_checkpoint
from megatron.checkpointing import save_checkpoint
from megatron.model import Float16Module
from megatron.model import GPTModel
from megatron.core.enums import ModelType
from megatron.optimizer import get_megatron_optimizer
from megatron.initialize import initialize_megatron
from megatron.initialize import write_args_to_tensorboard
from megatron.initialize import set_jit_fusion_options
from megatron.optimizer_param_scheduler import OptimizerParamScheduler
from megatron.model import DistributedDataParallel as LocalDDP
from megatron.utils import check_adlr_autoresume_termination
from megatron.utils import unwrap_model
from megatron.data.data_samplers import build_pretraining_data_loader
from megatron.utils import calc_params_l2_norm
from megatron.core.pipeline_parallel import get_forward_backward_func
from megatron.utils import report_memory, throughput_calculator, checkpoint_throughput_calculator
from megatron.model.vision.knn_monitor import compute_feature_bank
from megatron.arguments import core_transformer_config_from_args

import deepspeed
from deepspeed.accelerator import get_accelerator
from deepspeed.compression.compress import init_compression, redundancy_clean
from deepspeed.runtime.data_pipeline.data_routing.helper import convert_to_random_ltd
from megatron.model.transformer import ParallelTransformerLayer
from deepspeed.runtime.config import DeepSpeedConfig

from deepspeed import comm as dist

try:
    import wandb
except (ImportError, ModuleNotFoundError):
    wandb = None


def print_datetime(string):
    """Note that this call will sync across all ranks."""
    torch.distributed.barrier()
    time_str = datetime.now().strftime('%Y-%m-%d %H:%M:%S')
    print_rank_0('[' + string + '] datetime: {} '.format(time_str))

'''
Since v0.9.0, deepspeed.initialize() has forbidden simultaneous setting of args.deepspeed_config (Path) and ds_config dict.
So, we use ds_config dict which is the more flexible option. 
'''
def _create_ds_config_dict():
    args = get_args()
    with open(args.deepspeed_config, 'r', encoding='utf-8') as config_file:
        ds_config_dict = json.load(config_file)
    
    if args.universal_checkpoint:
        ds_config_dict["checkpoint"] = {"load_universal": True}

    # Clear config path
    args.deepspeed_config = None 

    return ds_config_dict
    

def pretrain(train_valid_test_dataset_provider,
             model_provider,
             model_type,
             forward_step_func,
             process_non_loss_data_func=None,
             extra_args_provider=None,
             args_defaults={},
             data_post_process=None):
    """Main training program.

    This function will run the followings in the order provided:
        1) initialize Megatron.
        2) setup model, optimizer and lr schedule using the model_provider.
        3) call train_val_test_data_provider to get train/val/test datasets.
        4) train the modle using the forward_step_func.

    Arguments:
        train_valid_test_dataset_provider: a function that takes the size of
            train/valid/test dataset and returns `train, valid, test` datasets.
        model_provider: a function that returns a vanilla version of the
            model. By vanilla we mean a simple model on cpu with no fp16 or ddp.
        model_type: an enum that specifies the type of model being trained.
        forward_step_func: a function that takes a `data iterator` and `model`,
            and returns a `loss` scalar with a dictionary with key:values being
            the info we would like to monitor during training, for example
            `lm-loss: value`. We also require that this function add
            `batch generator` to the timers class.
        process_non_loss_data_func: a function to post process outputs of the
            network. It can be used for dumping output tensors (e.g images) to
            tensorboard. It takes `collected data`(list of tensors),
            `current iteration index` and `tensorboard writer` as arguments.
        extra_args_provider: a function that takes a parser and adds arguments
            to it. It is used for programs to add their own arguments.
        args_defaults: a dictionary from argument-name to argument-value. It
            to set already parse arguments.
    """

    # Initalize and get arguments, timers, and Tensorboard writer.
    initialize_megatron(extra_args_provider=extra_args_provider,
                        args_defaults=args_defaults)
    # Set pytorch JIT layer fusion options and warmup JIT functions.
    if get_accelerator().device_name() == 'cuda':
        set_jit_fusion_options()

    # Adjust the startup time so it reflects the largest value.
    # This will be closer to what scheduler will see (outside of
    # image ... launches.
    global _TRAIN_START_TIME
    start_time_tensor = get_accelerator().DoubleTensor([_TRAIN_START_TIME])
    torch.distributed.all_reduce(start_time_tensor,
                                 op=torch.distributed.ReduceOp.MIN)
    _TRAIN_START_TIME = start_time_tensor.item()
    print_rank_0('time to initialize megatron (seconds): {:.3f}'.format(
        time.time() - _TRAIN_START_TIME))
    print_datetime('after megatron is initialized')

    args = get_args()
    timers = get_timers()

    if args.deepspeed:
<<<<<<< HEAD
        # args.deepspeed_configuration = json.load(
        #     open(args.deepspeed_config, 'r', encoding='utf-8'))
        args.deepspeed_configuration = DeepSpeedConfig(args.deepspeed_config)._param_dict
        if "curriculum_learning" in args.deepspeed_configuration and \
            "enabled" in args.deepspeed_configuration["curriculum_learning"]:
            args.curriculum_learning_legacy = args.deepspeed_configuration[ \
=======
        args.deepspeed_config_dict = _create_ds_config_dict()
        if "curriculum_learning" in args.deepspeed_config_dict and \
            "enabled" in args.deepspeed_config_dict["curriculum_learning"]:
            args.curriculum_learning_legacy = args.deepspeed_config_dict[ \
>>>>>>> ef13d099
                "curriculum_learning"]["enabled"]
        if args.curriculum_learning_legacy and not args.no_pipeline_parallel:
            from deepspeed.runtime.data_pipeline.curriculum_scheduler \
                import CurriculumScheduler
            args.curriculum_scheduler = CurriculumScheduler( \
                args.deepspeed_config_dict["curriculum_learning"])
        if "compression_training" in args.deepspeed_config_dict:
            args.compression_training = True

    # Model, optimizer, and learning rate.
    timers('model-and-optimizer-setup', log_level=0).start(barrier=True)
    model, optimizer, opt_param_scheduler = setup_model_and_optimizer(
        model_provider, model_type, teacher=False, data_post_process=data_post_process,
        build_train_valid_test_datasets_provider=train_valid_test_dataset_provider)
    timers('model-and-optimizer-setup').stop()
    print_datetime('after model, optimizer, and learning rate '
                   'scheduler are built')

    # Data stuff.
    timers('train/valid/test-data-iterators-setup', log_level=0).start(
        barrier=True)
    if args.virtual_pipeline_model_parallel_size is not None:
        all_data_iterators = [
            build_train_valid_test_data_iterators(
                train_valid_test_dataset_provider)
            for _ in range(len(model))
        ]
        train_data_iterator = [data_iterators[0]
                               for data_iterators in all_data_iterators]
        valid_data_iterator = [data_iterators[1]
                               for data_iterators in all_data_iterators]
        test_data_iterator = [data_iterators[2]
                              for data_iterators in all_data_iterators]
    else:
        train_data_iterator, valid_data_iterator, test_data_iterator \
            = build_train_valid_test_data_iterators(
                train_valid_test_dataset_provider)
    if args.data_efficiency_curriculum_learning:
        if args.deepspeed_dataloader is not None:
            # We use args to pass the deepspeed_dataloader because adding
            # output to setup_model_and_optimizer will break the API for other
            # cases. We clear args.deepspeed_dataloader after updating
            # train_data_iterator because args will be saved in checkpoint and
            # attempting to save the whole deepspeed_dataloader will lead to
            # "AttributeError: Can't pickle local object...".
            train_data_iterator = iter(args.deepspeed_dataloader)
            args.deepspeed_dataloader = None
        else:
            train_data_iterator = None
    timers('train/valid/test-data-iterators-setup').stop()
    print_datetime('after dataloaders are built')

    # args.teacher_model is used as global variable to pass the teacher model
    # for knowledge distillation. Users do not need to set it in the command
    # line to use kd, but users do need to provide teacher model configurations
    # like args.num_layers_teacher as described in setup_teacher_model()
    args.teacher_model = None
    if args.mos or args.kd: # Set up teacher model
        args.teacher_model = setup_teacher_model(args, model_provider)

    # Print setup timing.
    print_rank_0('done with setup ...')
    timers.log(['model-and-optimizer-setup',
                'train/valid/test-data-iterators-setup'], barrier=True)

    if not args.skip_train:
        print_rank_0('training ...')

        if args.dataloader_type == 'cyclic' and args.retro_add_retriever:
            args.train_iters = args.retro_cyclic_train_iters
            print_rank_0("retro cyclic train iters : %d" % args.train_iters)

        iteration = 0
        if args.do_train and args.train_iters > 0:
            iteration = train(forward_step_func,
                            model, optimizer, opt_param_scheduler,
                            train_data_iterator, valid_data_iterator,
                            process_non_loss_data_func)

        print_datetime('after training is done')
        # Clean the model
        if args.compression_training:
            model = [redundancy_clean(model[0], args.deepspeed_config_dict, mpu)]

        if args.save and iteration != 0:
            save_checkpoint(iteration, model, optimizer, opt_param_scheduler)
    else:
        print_rank_0('skipping training (--skip-train is on) ...')

        iteration = args.iteration

    config = core_transformer_config_from_args(args)
    if args.do_valid:
        prefix = f'iteration {iteration} on {args.eval_iters * args.global_batch_size}-sample draw from validation set'
        evaluate_and_print_results(prefix, forward_step_func,
                                   valid_data_iterator, model,
                                   iteration, process_non_loss_data_func, config,
                                   verbose=True, write_to_tensorboard=not args.skip_train)

    if args.do_test:
        prefix = f'iteration {iteration} on {args.eval_iters * args.global_batch_size}-sample draw from test set'
        evaluate_and_print_results(prefix, forward_step_func,
                                   test_data_iterator, model,
                                   iteration, process_non_loss_data_func, config,
                                   verbose=True, write_to_tensorboard=not args.skip_train, test=True)
    return model


def update_train_iters(args):

    # For iteration-based training, we don't need to do anything
    if args.train_iters:
        return

    # Constant batch size with sample-based training.
    if args.rampup_batch_size is None:
        args.train_iters = args.train_samples // args.global_batch_size

    else:
        # Sample based training with rampup batch size.
        iterations = 0
        consumed_samples = 0
        # Rampup phase.
        while consumed_samples <= int(args.rampup_batch_size[2]):
            update_num_microbatches(consumed_samples, consistency_check=False)
            consumed_samples += get_current_global_batch_size()
            iterations += 1
        # Reset
        update_num_microbatches(0, consistency_check=False)
        # Constant phase
        # Note that we throw away any partial last batch.
        iterations += (args.train_samples - consumed_samples) // \
                      args.global_batch_size
        args.train_iters = iterations

    print_rank_0('setting training iterations to {}'.format(args.train_iters))


def setup_teacher_model(args, model_provider):        
    
    print_rank_0('***>>>>> Student model checkpoint iteration:{}'.format(args.iteration))
    iteration_stuent = args.iteration
    num_layers_student = args.num_layers
    num_experts_student = args.num_experts
    hidden_size_student = args.hidden_size
    num_attention_heads_student = args.num_attention_heads
    load_student = args.load

    print_rank_0('***>>>>> Setting up the teacher model')

    args.num_layers = args.num_layers_teacher
    args.num_experts = args.num_experts_teacher
    args.hidden_size = args.hidden_size_teacher
    args.num_attention_heads = args.num_attention_heads_teacher
    args.load = args.load_teacher
    teacher_model, _, _ = load_model_weights_only(model_provider)
    print_rank_0('***>>>>> Teacher model:{}'.format(teacher_model))

    args.num_layers = num_layers_student
    args.num_experts = num_experts_student
    args.hidden_size = hidden_size_student
    args.num_attention_heads = num_attention_heads_student
    args.load = load_student
    args.iteration = iteration_stuent

    return teacher_model

def get_model(model_provider_func, model_type=ModelType.encoder_or_decoder, wrap_with_ddp=True):
    """Build the model."""
    args = get_args()
    args.model_type = model_type

    # Build model.
    if mpu.get_pipeline_model_parallel_world_size() > 1 and \
       args.virtual_pipeline_model_parallel_size is not None:
        assert model_type != ModelType.encoder_and_decoder, \
            "Interleaved schedule not supported for model with both encoder and decoder"
        model = []
        for i in range(args.virtual_pipeline_model_parallel_size):
            mpu.set_virtual_pipeline_model_parallel_rank(i)
            # Set pre_process and post_process only after virtual rank is set.
            pre_process = mpu.is_pipeline_first_stage()
            post_process = mpu.is_pipeline_last_stage()
            this_model = model_provider_func(
                pre_process=pre_process,
                post_process=post_process
            )
            this_model.model_type = model_type
            model.append(this_model)
    else:
        pre_process = mpu.is_pipeline_first_stage()
        post_process = mpu.is_pipeline_last_stage()
        add_encoder = True
        add_decoder = True
        if model_type == ModelType.encoder_and_decoder:
            if mpu.get_pipeline_model_parallel_world_size() > 1:
                assert args.pipeline_model_parallel_split_rank is not None, \
                    "Split rank needs to be specified for model with both encoder and decoder"
                rank = mpu.get_pipeline_model_parallel_rank()
                split_rank = args.pipeline_model_parallel_split_rank
                world_size = mpu.get_pipeline_model_parallel_world_size()
                pre_process = rank == 0 or rank == split_rank
                post_process = (rank == (split_rank - 1)) or (
                        rank == (world_size - 1))
                add_encoder = mpu.is_pipeline_stage_before_split()
                add_decoder = mpu.is_pipeline_stage_after_split()
            model = model_provider_func(
                pre_process=pre_process,
                post_process=post_process,
                add_encoder=add_encoder,
                add_decoder=add_decoder)
        else:
            model = model_provider_func(
                pre_process=pre_process,
                post_process=post_process
            )
        model.model_type = model_type


    if not isinstance(model, list):
        model = [model]

    # Disallow training and inference with Transformer Engine
    # for non-GPT models
    args.allow_transformer_engine = all([type(m) == GPTModel for m in model])
    assert args.allow_transformer_engine or args.transformer_impl == 'local', \
        'Transformer Engine is only approved for GPT models'

    # Set tensor model parallel attributes if not set.
    # Only parameters that are already tensor model parallel have these
    # attributes set for them. We should make sure the default attributes
    # are set for all params so the optimizer can use them.
    for model_module in model:
        for param in model_module.parameters():
            tensor_parallel.set_defaults_if_not_set_tensor_model_parallel_attributes(param)

    # Print number of parameters.
    if mpu.get_data_parallel_rank() == 0:
        print(' > number of parameters on (tensor, pipeline) '
              'model parallel rank ({}, {}): {}'.format(
            mpu.get_tensor_model_parallel_rank(),
            mpu.get_pipeline_model_parallel_rank(),
            sum([sum([p.ds_numel if hasattr(p,'ds_id') else p.nelement() for p in model_module.parameters()])
                 for model_module in model])), flush=True)

    if args.deepspeed:
        return model

    # GPU allocation.
    for model_module in model:
        model_module.to(get_accelerator().current_device_name())
 

    # Fp16 conversion.
    if args.fp16 or args.bf16:
        model = [Float16Module(model_module, args) for model_module in model]

    if wrap_with_ddp:
        if args.DDP_impl == 'torch':
            i = get_accelerator().current_device()
            model = [torchDDP(model_module, device_ids=[i], output_device=i,
                              process_group=mpu.get_data_parallel_group())
                     for model_module in model]

        elif args.DDP_impl == 'local':
            model = [LocalDDP(model_module,
                              args.accumulate_allreduce_grads_in_fp32,
                              args.use_contiguous_buffers_in_local_ddp)
                     for model_module in model]
            # broad cast params from data parallel src rank to other data parallel ranks
            if args.data_parallel_random_init:
                for model_module in model:
                    model_module.broadcast_params()
        else:
            raise NotImplementedError('Unknown DDP implementation specified: '
                                      '{}. Exiting.'.format(args.DDP_impl))

    return model


def get_optimizer_param_scheduler(optimizer):
    """Build the learning rate scheduler."""
    args = get_args()

    # Iteration-based training.
    if args.train_iters:
        if args.lr_decay_iters is None:
            args.lr_decay_iters = args.train_iters
        lr_decay_steps = args.lr_decay_iters * args.global_batch_size
        wd_incr_steps = args.train_iters * args.global_batch_size
        if args.lr_warmup_fraction is not None:
            lr_warmup_steps = args.lr_warmup_fraction * lr_decay_steps
        else:
            lr_warmup_steps = args.lr_warmup_iters * args.global_batch_size
    # Sample-based training.
    elif args.train_samples:
        # We need to set training iters for later use. Technically
        # we need to adjust the training samples too (due to last
        # batch being incomplete) but we leave it as is for now.
        update_train_iters(args)
        if args.lr_decay_samples is None:
            args.lr_decay_samples = args.train_samples
        lr_decay_steps = args.lr_decay_samples
        wd_incr_steps = args.train_samples
        if args.lr_warmup_fraction is not None:
            lr_warmup_steps = args.lr_warmup_fraction * lr_decay_steps
        else:
            lr_warmup_steps = args.lr_warmup_samples
    else:
        raise Exception(
            'either train-iters or train-samples should be provided.')

    opt_param_scheduler = OptimizerParamScheduler(
        optimizer,
        max_lr=args.lr,
        min_lr=args.min_lr,
        lr_warmup_steps=lr_warmup_steps,
        lr_decay_steps=lr_decay_steps,
        lr_decay_style=args.lr_decay_style,
        start_wd=args.start_weight_decay,
        end_wd=args.end_weight_decay,
        wd_incr_steps=wd_incr_steps,
        wd_incr_style=args.weight_decay_incr_style,
        use_checkpoint_opt_param_scheduler=args.use_checkpoint_opt_param_scheduler,
        override_opt_param_scheduler=args.override_opt_param_scheduler)

    return opt_param_scheduler

def load_model_weights_only(model_provider_func):
    """Setup model and optimizer."""
    args = get_args()
    print_rank_0('***>>>>> Args:{}'.format(args))

    model = get_model(model_provider_func)

    optimizer = None
    lr_scheduler = None

    if args.deepspeed:
<<<<<<< HEAD
        #with open(args.deepspeed_config, 'r') as fd:
        #    ds_config = json.load(fd)
        ds_config = DeepSpeedConfig(args.deepspeed_config)._params_dict
=======
>>>>>>> ef13d099
        # When loading just the model weights, ZeRO can be disabled.
        if 'zero_optimization' in args.deepspeed_config_dict:
            del args.deepspeed_config_dict['zero_optimization']

        model, optimizer, _, lr_scheduler = deepspeed.initialize(
            model=model[0],
            config=args.deepspeed_config_dict
        )

        assert not isinstance(model, deepspeed.PipelineEngine), \
            'Weight loading only mode is not supported in pipeline parallelism yet.'

        model = [model]

    print_datetime('before load checkpoint')
    if args.load is not None:
        iteration = load_checkpoint(model, optimizer, lr_scheduler, strict=True, load_only_weights=True)

    print_datetime('after load checkpoint weights')

    return model, optimizer, lr_scheduler


def setup_model_and_optimizer(model_provider_func,
                              model_type,
                              no_wd_decay_cond=None,
                              scale_lr_cond=None,
                              lr_mult=1.0,
                              teacher=False,
                              data_post_process=None,
                              build_train_valid_test_datasets_provider=None):
    """Setup model and optimizer."""
    args = get_args()

    model = get_model(model_provider_func, model_type)

    # initialize the compression here
    student_global_steps = 0
    if args.kd or args.mos:
        model, _, _, _ = deepspeed.initialize(
                model=model[0],
                args=args,
                mpu=mpu if args.no_pipeline_parallel else None,
                config=args.deepspeed_config_dict,
            )
        model = [model]
        if args.load is not None:
            args.iteration = load_checkpoint(model, None, None, strict=False)
        else:
            args.iteration = 0
        student_global_steps = model[0].global_steps
        print_rank_0('***>>>>> Student model, global step:{}'.format(student_global_steps))

    if args.compression_training:
        model, _, _, _ = deepspeed.initialize(
            model=model[0],
            args=args,
            mpu=mpu if args.no_pipeline_parallel else None,
            config=args.deepspeed_config_dict,
        )
        model = [model]
        model = [init_compression(model[0].module, args.deepspeed_config_dict, mpu)]

    unwrapped_model = unwrap_model(model,
                                   (torchDDP, LocalDDP, Float16Module))

    if args.inference:
        optimizer = None
        opt_param_scheduler = None
    else:
        if teacher:
            optimizer = None
        else:
            optimizer = get_megatron_optimizer(model, no_wd_decay_cond,
                                               scale_lr_cond, lr_mult)
        # opt_param_scheduler is the old lr_scheduler plus weight decay scheduling
        opt_param_scheduler = get_optimizer_param_scheduler(optimizer)

    if args.deepspeed:
        print_rank_0("DeepSpeed is enabled.")
        pp = mpu.get_pipeline_model_parallel_world_size()
        if args.data_efficiency_curriculum_learning and build_train_valid_test_datasets_provider is not None:
            train_ds = None
            # Only need to build dataset on tp rank 0 since Megatron has the
            # broadcast_data() function that broadcast data from tp rank 0.
            if mpu.get_tensor_model_parallel_rank() == 0:
                # Number of train/valid/test samples.
                if args.train_samples:
                    train_samples = args.train_samples
                    update_train_iters(args)
                else:
                    train_samples = args.train_iters * args.global_batch_size
                # eval_iters and test_iters here are not actually used, only for
                # satisfying the input of build_train_valid_test_datasets_provider.
                # We only need to build the training data here. And we follow
                # baseline's logic to build eval/test dataset later in
                # build_train_valid_test_data_iterators.
                eval_iters = (args.train_iters // args.eval_interval + 1) * \
                            args.eval_iters
                test_iters = args.eval_iters
                train_val_test_num_samples = [train_samples,
                                            eval_iters * args.global_batch_size,
                                            test_iters * args.global_batch_size]
                # Build the datasets.
                train_ds, _, _ = build_train_valid_test_datasets_provider(
                    train_val_test_num_samples)
            model, optimizer, args.deepspeed_dataloader, opt_param_scheduler = deepspeed.initialize(
                model=model[0],
                optimizer=optimizer,
                args=args,
                lr_scheduler=opt_param_scheduler,
                training_data=train_ds,
                mpu=mpu if args.no_pipeline_parallel else None,
                config=args.deepspeed_config_dict,
            )
            model.set_data_post_process_func(data_post_process)
        else:
            model, optimizer, _, opt_param_scheduler = deepspeed.initialize(
                model=model[0],
                optimizer=optimizer,
                args=args,
                lr_scheduler=opt_param_scheduler,
                mpu=mpu if args.no_pipeline_parallel else None,
                config=args.deepspeed_config_dict,
            )
        if isinstance(model, deepspeed.PipelineEngine):
            # hack to get batch_fn from pretrain_gpt.py
            model.set_batch_fn(model.module._megatron_batch_fn)

            assert model.grid.get_pipe_parallel_rank() == mpu.get_pipeline_model_parallel_rank()
            assert model.grid.get_slice_parallel_rank() == mpu.get_tensor_model_parallel_rank()
            assert model.grid.get_data_parallel_rank() == mpu.get_data_parallel_rank()
        model = [model]

    # Compression has its own checkpoint loading path (e.g, loading both teacher and student models). So if compression is enabled, we skip the following checkpoint loading.
    no_post_init_checkpoint_loading = args.kd or args.mos
    if not no_post_init_checkpoint_loading:
        if args.load is not None:
            timers = get_timers()
            timers('load-checkpoint', log_level=0).start(barrier=True)
            args.iteration = load_checkpoint(model, optimizer, opt_param_scheduler)
            timers('load-checkpoint').stop(barrier=True)
            timers.log(['load-checkpoint'])
        else:
            args.iteration = 0
    else:
        model[0].global_steps = student_global_steps

    # We only support local DDP with multiple micro-batches.
    if len(model) > 1 or mpu.get_pipeline_model_parallel_world_size() > 1:
        assert args.DDP_impl == 'local'

    # get model without FP16 and/or TorchDDP wrappers
    if args.iteration == 0 and len(unwrapped_model) == 1 \
        and hasattr(unwrapped_model[0], 'init_state_dict_from_bert'):
        print_rank_0("Initializing ICT from pretrained BERT model")
        unwrapped_model[0].init_state_dict_from_bert()
        if args.fp16:
            optimizer.reload_model_params()

    # random-LTD requires converting transformer layers
    if args.random_ltd:
        model[0] = convert_to_random_ltd(model[0], ParallelTransformerLayer)

    return model, optimizer, opt_param_scheduler



def train_step(forward_step_func, data_iterator,
               model, optimizer, opt_param_scheduler, config):
    """Single training step."""
    args = get_args()
    timers = get_timers()

    if args.deepspeed and args.ds_pipeline_enabled:
        skipped_iter = 0
        num_zeros_in_grad = 0
        assert isinstance(model[0], deepspeed.PipelineEngine)
        loss = model[0].train_batch(data_iter=data_iterator)
        grad_norm = model[0].get_global_grad_norm()
        return {'lm loss' : loss}, skipped_iter, grad_norm, num_zeros_in_grad

    # Set grad to zero.
    if not args.deepspeed:
        if args.DDP_impl == 'local' and args.use_contiguous_buffers_in_local_ddp:
            for partition in model:
                partition.zero_grad_buffer()
        optimizer.zero_grad()

    # Forward pass.
    timers('forward-backward', log_level=1).start(
        barrier=args.barrier_with_L1_time)
    forward_backward_func = get_forward_backward_func()
    if args.mos or args.kd:
        # args.teacher_forward is used as global variable to enable kd loss
        # calculation in forward pass. Users do not need to set it in the
        # command line to use kd.
        args.teacher_forward = True

    # set timers to None if none of the timers in fwd_bwd are active, just to save the checks
    if args.timing_log_level < 2:
        config.timers = None

    losses_reduced = forward_backward_func(
        forward_step_func=forward_step_func,
        data_iterator=data_iterator,
        model=model,
        num_microbatches=get_num_microbatches(),
        seq_length=args.seq_length,
        micro_batch_size=args.micro_batch_size,
        decoder_seq_length=args.decoder_seq_length,
        forward_only=False)

    # reset timers if necessary
    if config.timers is None:
        config.timers = timers
    timers('forward-backward').stop()
    if args.mos or args.kd:
        args.teacher_forward = False

    # Empty unused memory.
    if args.empty_unused_memory_level >= 1:
        torch.cuda.empty_cache()

    # Reduce gradients.
    if not args.deepspeed:
        optimizer.reduce_model_grads(args, timers)

    # Vision gradients.
    if args.vision_pretraining and args.vision_pretraining_type == "dino":
        unwrapped_model = unwrap_model(model[0],
                                       (torchDDP, LocalDDP, Float16Module))
        unwrapped_model.cancel_gradients_last_layer(args.curr_iteration)

    # Update parameters.
    timers('optimizer', log_level=1).start(barrier=args.barrier_with_L1_time)
    if args.deepspeed:
        increment = get_num_microbatches() * \
                    args.micro_batch_size * \
                    args.data_parallel_size
        model[0].step(lr_kwargs={'increment': increment})
        update_successful = model[0].was_step_applied()
    else:
        update_successful, grad_norm, num_zeros_in_grad = optimizer.step(args, timers)
    timers('optimizer').stop()

    # Gather params.
    if not args.deepspeed and update_successful:
        optimizer.gather_model_params(args, timers)

    # Vision momentum.
    if args.vision_pretraining and args.vision_pretraining_type == "dino":
        unwrapped_model = unwrap_model(model[0],
                                       (torchDDP, LocalDDP, Float16Module))
        unwrapped_model.update_momentum(args.curr_iteration)

    # Update learning rate.
    if args.deepspeed:
        skipped_iter = 0
        grad_norm = None
        num_zeros_in_grad = None
        
        loss_reduced = {}
        for key in losses_reduced[0]:
            losses_reduced_for_key = [x[key] for x in losses_reduced]
            loss_reduced[key] = sum(losses_reduced_for_key) / len(losses_reduced_for_key)
        return loss_reduced, skipped_iter, grad_norm, num_zeros_in_grad
    else:
        if update_successful:
            increment = get_num_microbatches() * \
                        args.micro_batch_size * \
                        args.data_parallel_size
            opt_param_scheduler.step(increment=increment)
            skipped_iter = 0
        else:
            skipped_iter = 1

        # Empty unused memory.
        if args.empty_unused_memory_level >= 2:
            torch.cuda.empty_cache()

        if mpu.is_pipeline_last_stage(ignore_virtual=True):
            # Average loss across microbatches.
            loss_reduced = {}
            for key in losses_reduced[0]:
                losses_reduced_for_key = [x[key] for x in losses_reduced]
                loss_reduced[key] = sum(losses_reduced_for_key) / len(losses_reduced_for_key)
            return loss_reduced, skipped_iter, grad_norm, num_zeros_in_grad
    return {}, skipped_iter, grad_norm, num_zeros_in_grad


def training_log(loss_dict, total_loss_dict, learning_rate, iteration,
                 loss_scale, report_memory_flag, skipped_iter,
                 grad_norm, params_norm, num_zeros_in_grad,
                 model=None, optimizer=None):
    """Log training information such as losses, timing, ...."""
    args = get_args()
    timers = get_timers()
    writer = get_tensorboard_writer()

    # Advanced, skipped, and Nan iterations.
    advanced_iters_key = 'advanced iterations'
    skipped_iters_key = 'skipped iterations'
    nan_iters_key = 'nan iterations'
    # Advanced iterations.
    if not skipped_iter:
        total_loss_dict[advanced_iters_key] = total_loss_dict.get(
            advanced_iters_key, 0) + 1
    else:
        if advanced_iters_key not in total_loss_dict:
            total_loss_dict[advanced_iters_key] = 0
    # Skipped iterations.
    total_loss_dict[skipped_iters_key] = total_loss_dict.get(
        skipped_iters_key, 0) + skipped_iter
    # Update losses and set nan iterations
    got_nan = False
    for key in loss_dict:
        if not skipped_iter:
            total_loss_dict[key] = total_loss_dict.get(
                key, get_accelerator().FloatTensor([0.0])) + loss_dict[key]
        else:
            value = loss_dict[key].float().sum().item()
            is_nan = value == float('inf') or \
                     value == -float('inf') or \
                     value != value
            got_nan = got_nan or is_nan
    total_loss_dict[nan_iters_key] = total_loss_dict.get(
        nan_iters_key, 0) + int(got_nan)

    # Logging.
    timers_to_log = [
        'forward-backward',
        'forward-compute',
        'backward-compute',
        'batch-generator',
        'forward-recv',
        'forward-send',
        'backward-recv',
        'backward-send',
        'forward-send-forward-recv',
        'forward-send-backward-recv',
        'backward-send-forward-recv',
        'backward-send-backward-recv',
        'forward-backward-send-forward-backward-recv',
        'layernorm-grads-all-reduce',
        'embedding-grads-all-reduce',
        'grads-all-reduce',
        'grads-reduce-scatter',
        'params-all-gather',
        'optimizer-copy-to-main-grad',
        'optimizer-unscale-and-check-inf',
        'optimizer-clip-main-grad',
        'optimizer-count-zeros',
        'optimizer-inner-step',
        'optimizer-copy-main-to-model-params',
        'optimizer']

    # Calculate batch size.
    batch_size = args.micro_batch_size * args.data_parallel_size * \
        get_num_microbatches()

    total_iterations = total_loss_dict[advanced_iters_key] + \
                       total_loss_dict[skipped_iters_key]

    # Tensorboard values.
    # Timer requires all the ranks to call.
    if args.log_timers_to_tensorboard and \
       (iteration % args.tensorboard_log_interval == 0):
        timers.write(timers_to_log, writer, iteration,
                     normalizer=total_iterations)
    if writer and (iteration % args.tensorboard_log_interval == 0):
        writer.add_scalar('steps-vs-samples/y=steps,x=samples', iteration, args.consumed_train_samples)
        writer.add_scalar('steps-vs-samples/y=samples,x=steps', args.consumed_train_samples, iteration)
        writer.add_scalar('steps-vs-tokens/y=steps,x=tokens', iteration, args.consumed_train_tokens)
        writer.add_scalar('steps-vs-tokens/y=tokens,x=steps', args.consumed_train_tokens, iteration)
        if args.log_learning_rate_to_tensorboard:
            writer.add_scalar('learning-rate/learning-rate', learning_rate, iteration)
            writer.add_scalar('learning-rate/learning-rate vs samples', learning_rate,
                              args.consumed_train_samples)
            writer.add_scalar('learning-rate/learning-rate vs tokens', learning_rate,
                              args.consumed_train_tokens)
        if args.log_batch_size_to_tensorboard:
            writer.add_scalar('batch-size/batch-size', batch_size, iteration)
            writer.add_scalar('batch-size/batch-size vs samples', batch_size,
                              args.consumed_train_samples)
            writer.add_scalar('batch-size/batch-size vs tokens', batch_size,
                              args.consumed_train_tokens)
        for key in loss_dict:
            writer.add_scalar(f"lm-loss-training/{key}", loss_dict[key], iteration)
            writer.add_scalar(f"lm-loss-training/{key}" + ' vs samples', loss_dict[key],
                              args.consumed_train_samples)
            writer.add_scalar(f"lm-loss-training/{key}" + ' vs tokens', loss_dict[key],
                              args.consumed_train_tokens)
        if args.fp16 and args.log_loss_scale_to_tensorboard:
            writer.add_scalar('loss-scale/loss-scale', loss_scale, iteration)
            writer.add_scalar('loss-scale/loss-scale vs samples', loss_scale,
                              args.consumed_train_samples)
            writer.add_scalar('loss-scale/loss-scale vs tokens', loss_scale,
                              args.consumed_train_tokens)
        if args.log_world_size_to_tensorboard:
            writer.add_scalar('world-size/world-size', args.world_size, iteration)
            writer.add_scalar('world-size/world-size vs samples', args.world_size,
                              args.consumed_train_samples)
            writer.add_scalar('world-size/world-size vs tokens', args.world_size,
                              args.consumed_train_tokens)
        if grad_norm is not None:
            writer.add_scalar('grad-norm/grad-norm', grad_norm, iteration)
            writer.add_scalar('grad-norm/grad-norm vs samples', grad_norm,
                              args.consumed_train_samples)
            writer.add_scalar('grad-norm/grad-norm vs tokens', grad_norm,
                              args.consumed_train_tokens)
        if num_zeros_in_grad is not None:
            writer.add_scalar('num-zeros/num-zeros', num_zeros_in_grad, iteration)
            writer.add_scalar('num-zeros/num-zeros vs samples', num_zeros_in_grad,
                              args.consumed_train_samples)
            writer.add_scalar('num-zeros/num-zeros vs tokens', num_zeros_in_grad,
                              args.consumed_train_tokens)
        if params_norm is not None:
            writer.add_scalar('params-norm/params-norm', params_norm, iteration)
            writer.add_scalar('params-norm/params-norm vs samples', params_norm,
                              args.consumed_train_samples)
            writer.add_scalar('params-norm/params-norm vs tokens', params_norm,
                              args.consumed_train_tokens)
        if hasattr(args, 'actual_seq_length'):
            writer.add_scalar('seqlen/actual_seq_length', args.actual_seq_length,
                              iteration)
            writer.add_scalar('seqlen/actual_seq_length vs samples', args.actual_seq_length,
                              args.consumed_train_samples)
            writer.add_scalar('seqlen/actual_seq_length vs tokens', args.actual_seq_length,
                              args.consumed_train_tokens)
        if args.curriculum_learning_legacy or args.data_efficiency_curriculum_learning:
            writer.add_scalar('seqlen/curriculum_seqlen', args.curriculum_seqlen,
                              iteration)
            writer.add_scalar('seqlen/curriculum_seqlen vs samples', args.curriculum_seqlen,
                              args.consumed_train_samples)
            writer.add_scalar('seqlen/curriculum_seqlen vs tokens', args.curriculum_seqlen,
                              args.consumed_train_tokens)
        if args.random_ltd:
            writer.add_scalar('seqlen/random_ltd_reserved_length', args.random_ltd_reserved_length,
                              iteration)
            writer.add_scalar('seqlen/random_ltd_reserved_length vs samples', args.random_ltd_reserved_length,
                              args.consumed_train_samples)
            writer.add_scalar('seqlen/random_ltd_reserved_length vs tokens', args.random_ltd_reserved_length,
                              args.consumed_train_tokens)
        if args.log_memory_to_tensorboard:
            mem_stats = torch.cuda.memory_stats()
            writer.add_scalar(
                "mem-reserved-bytes",
                mem_stats["reserved_bytes.all.current"],
                iteration,
            )
            writer.add_scalar(
                "mem-allocated-bytes",
                mem_stats["allocated_bytes.all.current"],
                iteration,
            )
            writer.add_scalar(
                "mem-allocated-count",
                mem_stats["allocation.all.current"],
                iteration,
            )

    if iteration % args.tensorboard_log_interval == 0:
        # This logging write various optimizer states to tensorboard. This
        # feature may consume extra GPU memory thus is set at false by default.
        if args.log_optimizer_states_to_tensorboard and optimizer is not None:
            opt_stats = [0.0] * 8
            opt_stats_2 = [0.0] * 4
            for _, group in enumerate(optimizer.param_groups):
                for _, param in enumerate(group['params']):
                    opt_stats[0] += (torch.norm(optimizer.state[param]['exp_avg_sq']).item())**2
                    opt_stats[1] += (torch.norm(optimizer.state[param]['exp_avg_sq'].sqrt()).item())**2
                    opt_stats[2] += (torch.norm(optimizer.state[param]['exp_avg']).item())**2
                    opt_stats[3] += (torch.norm(param).item())**2
                    opt_stats[4] += torch.norm(optimizer.state[param]['exp_avg_sq'],p=1).item()
                    opt_stats[5] += torch.norm(optimizer.state[param]['exp_avg_sq'].sqrt(),p=1).item()
                    opt_stats[6] += torch.norm(optimizer.state[param]['exp_avg'],p=1).item()
                    opt_stats[7] += torch.norm(param,p=1).item()
                    opt_stats_2[0] = max(opt_stats_2[0], abs(optimizer.state[param]['exp_avg_sq'].max().item()), abs(optimizer.state[param]['exp_avg_sq'].min().item()))
                    opt_stats_2[1] = max(opt_stats_2[1], optimizer.state[param]['exp_avg_sq'].sqrt().abs_().max().item())
                    opt_stats_2[2] = max(opt_stats_2[2], abs(optimizer.state[param]['exp_avg'].max().item()), abs(optimizer.state[param]['exp_avg'].min().item()))
                    opt_stats_2[3] = max(opt_stats_2[3], abs(param.max().item()), abs(param.min().item()))
            # print('step {} rank {} before sync opt_stats {}, {}'.format(iteration, torch.distributed.get_rank(), opt_stats_2, opt_stats))
            if args.zero_stage > 0:
                # ZeRO partiions optimizer states
                opt_stats = get_accelerator().FloatTensor(opt_stats)
                torch.distributed.all_reduce(opt_stats, group=mpu.get_sequence_data_parallel_group())
                opt_stats_2 = get_accelerator().FloatTensor(opt_stats_2)
                torch.distributed.all_reduce(opt_stats_2, op=torch.distributed.ReduceOp.MAX,
                    group=mpu.get_sequence_data_parallel_group())

            if args.tensor_model_parallel_size > 1:
                opt_stats = get_accelerator().FloatTensor(opt_stats)
                torch.distributed.all_reduce(opt_stats, group=mpu.get_tensor_model_parallel_group())
                opt_stats_2 = get_accelerator().FloatTensor(opt_stats_2)
                torch.distributed.all_reduce(opt_stats_2, op=torch.distributed.ReduceOp.MAX,
                    group=mpu.get_tensor_model_parallel_group())

            if args.pipeline_model_parallel_size > 1:
                opt_stats = get_accelerator().FloatTensor(opt_stats)
                torch.distributed.all_reduce(opt_stats, group=mpu.get_pipeline_model_parallel_group())
                opt_stats_2 = get_accelerator().FloatTensor(opt_stats_2)
                torch.distributed.all_reduce(opt_stats_2, op=torch.distributed.ReduceOp.MAX,
                    group=mpu.get_pipeline_model_parallel_group())

            # print('step {} rank {} after sync opt_stats {}, {}'.format(iteration, torch.distributed.get_rank(), opt_stats_2, opt_stats))
            if writer and is_last_rank():
                writer.add_scalar('optimizer/variance_l2 vs tokens', opt_stats[0]**0.5, args.consumed_train_tokens)
                writer.add_scalar('optimizer/variance_sqrt_l2 vs tokens', opt_stats[1]**0.5, args.consumed_train_tokens)
                writer.add_scalar('optimizer/momentum_l2 vs tokens', opt_stats[2]**0.5, args.consumed_train_tokens)
                writer.add_scalar('optimizer/weight_l2 vs tokens', opt_stats[3]**0.5, args.consumed_train_tokens)
                writer.add_scalar('optimizer/variance_l1 vs tokens', opt_stats[4], args.consumed_train_tokens)
                writer.add_scalar('optimizer/variance_sqrt_l1 vs tokens', opt_stats[5], args.consumed_train_tokens)
                writer.add_scalar('optimizer/momentum_l1 vs tokens', opt_stats[6], args.consumed_train_tokens)
                writer.add_scalar('optimizer/weight_l1 vs tokens', opt_stats[7], args.consumed_train_tokens)
                writer.add_scalar('optimizer/variance_abs_max vs tokens', opt_stats_2[0], args.consumed_train_tokens)
                writer.add_scalar('optimizer/variance_sqrt_abs_max vs tokens', opt_stats_2[1], args.consumed_train_tokens)
                writer.add_scalar('optimizer/momentum_abs_max vs tokens', opt_stats_2[2], args.consumed_train_tokens)
                writer.add_scalar('optimizer/weight_abs_max vs tokens', opt_stats_2[3], args.consumed_train_tokens)

                writer.add_scalar('optimizer/variance_l2', opt_stats[0]**0.5, iteration)
                writer.add_scalar('optimizer/variance_sqrt_l2', opt_stats[1]**0.5, iteration)
                writer.add_scalar('optimizer/momentum_l2', opt_stats[2]**0.5, iteration)
                writer.add_scalar('optimizer/weight_l2', opt_stats[3]**0.5, iteration)
                writer.add_scalar('optimizer/variance_l1', opt_stats[4], iteration)
                writer.add_scalar('optimizer/variance_sqrt_l1', opt_stats[5], iteration)
                writer.add_scalar('optimizer/momentum_l1', opt_stats[6], iteration)
                writer.add_scalar('optimizer/weight_l1', opt_stats[7], iteration)
                writer.add_scalar('optimizer/variance_abs_max', opt_stats_2[0], iteration)
                writer.add_scalar('optimizer/variance_sqrt_abs_max', opt_stats_2[1], iteration)
                writer.add_scalar('optimizer/momentum_abs_max', opt_stats_2[2], iteration)
                writer.add_scalar('optimizer/weight_abs_max', opt_stats_2[3], iteration)

    if iteration % args.log_interval == 0:
        elapsed_time = timers('interval-time').elapsed(barrier=True)
        elapsed_time_per_iteration = elapsed_time / total_iterations
        seq_len = args.seq_length
        if hasattr(args, 'actual_seq_length'):
            seq_len = args.actual_seq_length
        samples_per_sec, tflops, approx_parameters_in_billions = throughput_calculator(
            model,
            args,
            elapsed_time,
            total_iterations
        )
        samples_per_sec_per_replica = samples_per_sec / args.data_parallel_size
        tokens_per_sec = samples_per_sec * seq_len
        tokens_per_sec_per_replica = tokens_per_sec / args.data_parallel_size
        if wandb is not None and getattr(wandb, 'run', None) is not None:
            tput = {
                'throughput/iteration-time': elapsed_time_per_iteration,  # 1000 ms / s
                'throughput/samples_per_sec': samples_per_sec,
                'throughput/samples_per_sec_per_replica': samples_per_sec_per_replica,
                'throughput/tokens_per_sec': tokens_per_sec,
                'throughput/tokens_per_sec_per_replica': tokens_per_sec_per_replica,
                'throughput/tflops': tflops,
                'throughput/approx_params_in_billions': approx_parameters_in_billions,
                'throughput/elapsed_ms_per_iteration': elapsed_time_per_iteration,
            }
            wandb.run.log(tput)
        if writer:
            if args.log_timers_to_tensorboard:
                writer.add_scalar('iteration-time/iteration-time',
                                  elapsed_time_per_iteration, iteration)
                writer.add_scalar('iteration-time/iteration-time vs samples',
                                  elapsed_time_per_iteration, args.consumed_train_samples)
                writer.add_scalar('iteration-time/iteration-time vs tokens',
                                  elapsed_time_per_iteration, args.consumed_train_tokens)
        log_string = ' iteration {:8d}/{:8d} |'.format(
            iteration, args.train_iters)
        log_string += ' consumed samples: {:12d} |'.format(
            args.consumed_train_samples)
        log_string += ' consumed tokens: {:12d} |'.format(
            args.consumed_train_tokens)
        log_string += ' elapsed time per iteration (ms): {:.1f} |'.format(
            elapsed_time_per_iteration * 1000.0)
        log_string += ' learning rate: {:.3E} |'.format(learning_rate)
        log_string += ' global batch size: {:5d} |'.format(batch_size)
        for key in total_loss_dict:
            if key not in [advanced_iters_key, skipped_iters_key,
                           nan_iters_key]:
                avg = total_loss_dict[key].item() / \
                      float(max(1, total_loss_dict[advanced_iters_key]))
                if avg > 0.0:
                    log_string += ' {}: {:.6E} |'.format(key, avg)
                total_loss_dict[key] = get_accelerator().FloatTensor([0.0])
        if loss_scale is not None:
            log_string += ' loss scale: {:.1f} |'.format(loss_scale)
        if grad_norm is not None:
            log_string += ' grad norm: {:.3f} |'.format(grad_norm)
        if num_zeros_in_grad is not None:
            log_string += ' num zeros: {:.1f} |'.format(num_zeros_in_grad)
        if params_norm is not None:
            log_string += ' params norm: {:.3f} |'.format(params_norm)
        if args.curriculum_learning_legacy or args.data_efficiency_curriculum_learning:
            log_string += ' curriculum seqlen: {:5d} |'.format(args.curriculum_seqlen)
        if args.random_ltd:
            log_string += ' random ltd reserved length: {:5d} |'.format(args.random_ltd_reserved_length)
        log_string += ' actual seqlen: {:5d} |'.format(seq_len)
        log_string += ' number of skipped iterations: {:3d} |'.format(
            total_loss_dict[skipped_iters_key])
        log_string += ' number of nan iterations: {:3d} |'.format(
            total_loss_dict[nan_iters_key])
        log_string += ' samples per second: {:.3f} |'.format(samples_per_sec)
        log_string += ' TFLOPs: {:.2f} |'.format(tflops)
        total_loss_dict[advanced_iters_key] = 0
        total_loss_dict[skipped_iters_key] = 0
        total_loss_dict[nan_iters_key] = 0
        print_rank_last(log_string)
        if report_memory_flag and learning_rate > 0.:
            # Report memory after optimizer state has been initialized.
            report_memory('(after {} iterations)'.format(iteration))
            report_memory_flag = False
        timers.log(timers_to_log, normalizer=args.log_interval)

    return report_memory_flag


def save_checkpoint_and_time(iteration, model, optimizer, opt_param_scheduler):
    timers = get_timers()
    # Extra barrier is added to make sure
    # all ranks report the max time.
    timers('save-checkpoint', log_level=0).start(barrier=True)
    save_checkpoint(iteration, model, optimizer, opt_param_scheduler)
    timers('save-checkpoint').stop(barrier=True)
    checkpoint_throughput_calculator(model, timers('save-checkpoint').elapsed(reset=False))
    timers.log(['save-checkpoint'])


def train(forward_step_func, model, optimizer, opt_param_scheduler,
          train_data_iterator, valid_data_iterator,
          process_non_loss_data_func):
    """Train the model function."""
    args = get_args()
    timers = get_timers()

    # Write args to tensorboard
    write_args_to_tensorboard()

    if args.random_ltd:
        # random-ltd requires different randomness on each rank
        import random
        random.seed(args.seed + torch.distributed.get_rank())

    # Turn on training mode which enables dropout.
    for model_module in model:
        model_module.train()

    # Tracking loss.
    total_loss_dict = {}

    # Iterations.
    iteration = args.iteration

    # Translate args to core configuration
    config = core_transformer_config_from_args(args)
    if not args.deepspeed:
        config.grad_scale_func = optimizer.scale_loss
    config.timers = timers

    timers('interval-time', log_level=0).start(barrier=True)
    print_datetime('before the start of training step')
    report_memory_flag = True
    if args.random_ltd:
        assert model[0].random_ltd_enabled()
        args.random_ltd_layer_num = model[0].random_ltd_scheduler.get_random_ltd_layer_num()
        
    while iteration < args.train_iters and (args.train_tokens is None or \
        args.consumed_train_tokens < args.train_tokens):
        update_num_microbatches(args.consumed_train_samples)
        if args.deepspeed:
            # inform deepspeed of any batch size changes
            global_batch_size = mpu.get_data_parallel_world_size() * \
                                args.micro_batch_size * \
                                get_num_microbatches()
            model[0].set_train_batch_size(global_batch_size)

        if args.curriculum_learning_legacy and not args.no_pipeline_parallel:
            args.curriculum_seqlen = args.curriculum_scheduler.update_difficulty( \
                    args.iteration + 1)
        args.curr_iteration = iteration
        loss_dict, skipped_iter, grad_norm, num_zeros_in_grad = \
            train_step(forward_step_func,
                       train_data_iterator,
                       model,
                       optimizer,
                       opt_param_scheduler,
                       config)
        iteration += 1
        args.iteration = iteration
        new_samples = mpu.get_data_parallel_world_size() * \
                                       args.micro_batch_size * \
                                       get_num_microbatches()
        args.consumed_train_samples += new_samples
        # This actual_seq_length is used for actual consumed tokens calculation, flops calculation, and logging.
        args.actual_seq_length = args.seq_length
        if args.curriculum_learning_legacy or args.data_efficiency_curriculum_learning:
            args.actual_seq_length = args.curriculum_seqlen
        if args.random_ltd:
            args.random_ltd_reserved_length = model[0].random_ltd_scheduler.get_current_seq()
            if args.random_ltd_reserved_length < args.actual_seq_length:
                args.actual_seq_length = (args.actual_seq_length * (args.num_layers - args.random_ltd_layer_num) + args.random_ltd_reserved_length * args.random_ltd_layer_num) // args.num_layers
        if args.curriculum_learning_legacy or args.data_efficiency_curriculum_learning:
            if hasattr(args, 'data_efficiency_curriculum_learning_numel'):
                act_mbsz = args.data_efficiency_curriculum_learning_numel / args.curriculum_seqlen
                act_token = act_mbsz * args.actual_seq_length
                args.consumed_train_tokens += mpu.get_data_parallel_world_size() * \
                        get_num_microbatches() * act_token
            else:
                args.consumed_train_tokens += new_samples * args.actual_seq_length
        else:
            args.consumed_train_tokens += new_samples * args.actual_seq_length
        
        # Logging.
        if args.deepspeed:
            if hasattr(model[0].optimizer, 'cur_scale'):
                loss_scale = model[0].optimizer.cur_scale
            else:
                loss_scale = None
        else:
            loss_scale = optimizer.get_loss_scale().item()
        params_norm = None
        if args.log_params_norm:
            params_norm = calc_params_l2_norm(model)
        report_memory_flag = training_log(loss_dict, total_loss_dict,
                                          optimizer.param_groups[0]['lr'],
                                          iteration, loss_scale,
                                          report_memory_flag, skipped_iter,
                                          grad_norm, params_norm, num_zeros_in_grad,
                                          model, optimizer)

        # Autoresume
        if args.adlr_autoresume and \
           (iteration % args.adlr_autoresume_interval == 0):
            check_adlr_autoresume_termination(iteration, model, optimizer,
                                              opt_param_scheduler)

        # Evaluation
        if args.eval_interval and iteration % args.eval_interval == 0 and \
           args.do_valid:
            prefix = 'iteration {}'.format(iteration)
            evaluate_and_print_results(prefix, forward_step_func,
                                       valid_data_iterator, model,
                                       iteration, process_non_loss_data_func,
                                       config, False)

        # Checkpointing
        saved_checkpoint = False
        if args.exit_signal_handler:
            signal_handler = get_signal_handler()
            if any(signal_handler.signals_received()):
                save_checkpoint_and_time(iteration, model, optimizer,
                                         opt_param_scheduler)
                print_datetime('exiting program after receiving SIGTERM.')
                sys.exit()

        if args.save and args.save_interval and \
           iteration % args.save_interval == 0:
            save_checkpoint_and_time(iteration, model, optimizer,
                                     opt_param_scheduler)
            saved_checkpoint = True

        # Exiting based on duration
        if args.exit_duration_in_mins:
            train_time = (time.time() - _TRAIN_START_TIME) / 60.0
            done_cuda = get_accelerator().IntTensor(
                [train_time > args.exit_duration_in_mins])
            torch.distributed.all_reduce(
                done_cuda, op=torch.distributed.ReduceOp.MAX)
            done = done_cuda.item()
            if done:
                if not saved_checkpoint:
                    save_checkpoint_and_time(iteration, model, optimizer,
                                             opt_param_scheduler)
                print_datetime('exiting program after {} minutes'.format(train_time))
                sys.exit()

        # Exiting based on iterations
        if args.exit_interval and iteration % args.exit_interval == 0:
            if args.save and not saved_checkpoint:
                save_checkpoint_and_time(iteration, model, optimizer,
                                         opt_param_scheduler)
            torch.distributed.barrier()
            print_datetime('exiting program at iteration {}'.format(iteration))
            sys.exit()


    return iteration


def evaluate(forward_step_func,
             data_iterator,
             model,
             process_non_loss_data_func,
             config,
             verbose=False):
    """Evaluation."""
    args = get_args()

    if args.vision_pretraining and args.vision_pretraining_type == "dino":
        compute_feature_bank(model)

    # Turn on evaluation mode which disables dropout.
    for model_module in model:
        model_module.eval()

    if args.curriculum_learning_legacy and not args.no_pipeline_parallel:
        # When curriculum learning is used with pipeline parallelism, we need
        # this logic to ensure that the eval data is not truncated. If there
        # is a seqlen change due to that, we need to call
        # reset_activation_shape() to reset some buffers in deepspeed pipeline
        # engine.
        if args.curriculum_seqlen < args.seq_length:
            args.curriculum_seqlen = args.seq_length
            model[0].reset_activation_shape()

    total_loss_dict = {}

    with torch.no_grad():
        iteration = 0
        while iteration < args.eval_iters:
            iteration += 1
            if verbose and iteration % args.log_interval == 0:
                print_rank_0('Evaluating iter {}/{}'.format(iteration,
                                                            args.eval_iters))

            forward_backward_func = get_forward_backward_func()
            # Don't care about timing during evaluation
            config.timers = None
            if args.deepspeed and args.ds_pipeline_enabled:
                # DeepSpeed uses eval_batch() and already aggregates losses.
                assert isinstance(model, list) and len(model) == 1
                loss = model[0].eval_batch(data_iterator)
                loss_dicts = [{'lm loss' : loss}] * get_num_microbatches()
            else:
                loss_dicts = forward_backward_func(
                    forward_step_func=forward_step_func,
                    data_iterator=data_iterator,
                    model=model,
                    num_microbatches=get_num_microbatches(),
                    seq_length=args.seq_length,
                    micro_batch_size=args.micro_batch_size,
                    decoder_seq_length=args.decoder_seq_length,
                    forward_only=True)
            config.timers = get_timers()

            # Empty unused memory
            if args.empty_unused_memory_level >= 1:
                torch.cuda.empty_cache()

            if mpu.is_pipeline_last_stage(ignore_virtual=True):
                # Reduce across processes.
                for loss_dict in loss_dicts:
                    for key in loss_dict:
                        if 'moe' not in key:
                            total_loss_dict[key] = total_loss_dict.get(
                                key, get_accelerator().FloatTensor([0.0])) + loss_dict[key]

            args.consumed_valid_samples += mpu.get_data_parallel_world_size() \
                                           * args.micro_batch_size \
                                           * get_num_microbatches()
        collected_non_loss_data = None
        if process_non_loss_data_func is not None and is_last_rank():
            collected_non_loss_data = forward_backward_func(
                forward_step_func=forward_step_func,
                data_iterator=data_iterator,
                model=model,
                num_microbatches=get_num_microbatches(),
                seq_length=args.seq_length,
                micro_batch_size=args.micro_batch_size,
                decoder_seq_length=args.decoder_seq_length,
                forward_only=True,
                collect_non_loss_data=True)

    # Move model back to the train mode.
    for model_module in model:
        model_module.train()

    for key in total_loss_dict:
        total_loss_dict[key] /= args.eval_iters * get_num_microbatches()

    if args.curriculum_learning_legacy and not args.no_pipeline_parallel:
        # roll back to actual curriculum seqlen at the end of eval.
        args.curriculum_seqlen = args.curriculum_scheduler.update_difficulty( \
            args.iteration + 1)
        if args.curriculum_seqlen < args.seq_length:
            model[0].reset_activation_shape()

    return total_loss_dict, collected_non_loss_data

def evaluate_and_print_results(prefix, forward_step_func,
                               data_iterator, model,
                               iteration, process_non_loss_data_func, config,
                               verbose=False, write_to_tensorboard=True, test=False):
    """Helper function to evaluate and dump results on screen."""
    args = get_args()
    if write_to_tensorboard:
        writer = get_tensorboard_writer()
    else:
        writer = None

    total_loss_dict, collected_non_loss_data = evaluate(
        forward_step_func, data_iterator, model,
        process_non_loss_data_func, config, verbose)
    string = ' validation loss at {} | '.format(prefix)
    for key in total_loss_dict:
        string += '{} value: {:.6E} | '.format(key, total_loss_dict[key].item())
        ppl = math.exp(min(20, total_loss_dict[key].item()))
        string += '{} PPL: {:.6E} | '.format(key, ppl)
        if writer and is_last_rank():
            data_type = 'test' if test else 'validation'
            writer.add_scalar(f'lm-loss-validation/{key} {data_type}',
                              total_loss_dict[key].item(),
                              iteration)
            writer.add_scalar(f'lm-loss-validation/{key} {data_type} vs samples',
                              total_loss_dict[key].item(),
                              args.consumed_train_samples)
            writer.add_scalar(f'lm-loss-validation/{key} {data_type} vs tokens',
                              total_loss_dict[key].item(),
                              args.consumed_train_tokens)
            if args.log_validation_ppl_to_tensorboard:
                writer.add_scalar(f'lm-loss-validation/{key} {data_type} ppl', ppl,
                                  iteration)
                writer.add_scalar(f'lm-loss-validation/{key} {data_type} ppl vs samples',
                                  ppl, args.consumed_train_samples)
                writer.add_scalar(f'lm-loss-validation/{key} {data_type} ppl vs tokens',
                                  ppl, args.consumed_train_tokens)

    if process_non_loss_data_func is not None and writer and is_last_rank():
        process_non_loss_data_func(collected_non_loss_data, iteration, writer)

    length = len(string) + 1
    print_rank_last('-' * length)
    print_rank_last(string)
    print_rank_last('-' * length)


def cyclic_iter(iter):
    while True:
        for x in iter:
            yield x


def build_train_valid_test_datasets(build_train_valid_test_datasets_provider):
    """Build pretraining datasets."""

    args = get_args()

    # Number of train/valid/test samples.
    if args.train_samples:
        train_samples = args.train_samples
    else:
        train_samples = args.train_iters * args.global_batch_size
    eval_iters = (args.train_iters // args.eval_interval + 1) * \
                 args.eval_iters
    test_iters = args.eval_iters
    train_val_test_num_samples = [train_samples,
                                  eval_iters * args.global_batch_size,
                                  test_iters * args.global_batch_size]
    print_rank_0(' > datasets target sizes (minimum size):')
    print_rank_0('    train:      {}'.format(train_val_test_num_samples[0]))
    print_rank_0('    validation: {}'.format(train_val_test_num_samples[1]))
    print_rank_0('    test:       {}'.format(train_val_test_num_samples[2]))

    # Build the datasets.
    return build_train_valid_test_datasets_provider(train_val_test_num_samples)


def build_train_valid_test_data_loaders(
        build_train_valid_test_datasets_provider):
    """Build pretraining data loaders."""

    args = get_args()

    (train_dataloader, valid_dataloader, test_dataloader) = (None, None, None)

    print_rank_0('> building train, validation, and test datasets ...')

    # Backward compatibility, assume fixed batch size.
    if args.iteration > 0 and args.consumed_train_samples == 0:
        assert args.train_samples is None, \
            'only backward compatiblity support for iteration-based training'
        args.consumed_train_samples = args.iteration * args.global_batch_size
    if args.iteration > 0 and args.consumed_valid_samples == 0:
        if args.train_samples is None:
            args.consumed_valid_samples = (args.iteration // args.eval_interval) * \
                args.eval_iters * args.global_batch_size

    # Data loader only on rank 0 of each model parallel group.
    ds_sequence_parallel = mpu.get_sequence_parallel_world_size() > 1 or args.force_ds_sequence_parallel
    rank_in_parallel_group = mpu.get_sequence_parallel_rank() if ds_sequence_parallel else mpu.get_tensor_model_parallel_rank()
    if rank_in_parallel_group == 0:
        # Build datasets.
        train_ds, valid_ds, test_ds = build_train_valid_test_datasets(
            build_train_valid_test_datasets_provider)

        # Build dataloders.
        train_dataloader = build_pretraining_data_loader(
            train_ds, args.consumed_train_samples)
        valid_dataloader = build_pretraining_data_loader(
            valid_ds, args.consumed_valid_samples)
        test_dataloader = build_pretraining_data_loader(test_ds, 0)

        # Flags to know if we need to do training/validation/testing.
        do_train = train_dataloader is not None and args.train_iters > 0
        do_valid = valid_dataloader is not None and args.eval_iters > 0
        do_test = test_dataloader is not None and args.eval_iters > 0
        # Need to broadcast num_tokens and num_type_tokens.
        flags = get_accelerator().LongTensor(
            [int(do_train), int(do_valid), int(do_test)])
    else:
        flags = get_accelerator().LongTensor([0, 0, 0])

    # Broadcast num tokens.
    if ds_sequence_parallel:
        torch.distributed.broadcast(flags,
                                    mpu.get_sequence_parallel_src_rank(),
                                    group=mpu.get_sequence_parallel_group())
    else:
        torch.distributed.broadcast(flags,
                                    mpu.get_tensor_model_parallel_src_rank(),
                                    group=mpu.get_tensor_model_parallel_group())
    args.do_train = flags[0].item()
    args.do_valid = flags[1].item()
    args.do_test = flags[2].item()

    return train_dataloader, valid_dataloader, test_dataloader


def build_train_valid_test_data_iterators(
        build_train_valid_test_datasets_provider):
    """Build pretraining data iterators."""

    args = get_args()

    # Build loaders.
    train_dataloader, valid_dataloader, test_dataloader = \
        build_train_valid_test_data_loaders(
            build_train_valid_test_datasets_provider)

    # Build iterators.
    dl_type = args.dataloader_type
    assert dl_type in ['single', 'cyclic']

    if train_dataloader is not None:
        train_data_iterator = iter(train_dataloader) if dl_type == 'single' \
                              else iter(cyclic_iter(train_dataloader))
    else:
        train_data_iterator = None

    if valid_dataloader is not None:
        valid_data_iterator = iter(valid_dataloader) if dl_type == 'single' \
                              else iter(cyclic_iter(valid_dataloader))
    else:
        valid_data_iterator = None

    if test_dataloader is not None:
        test_data_iterator = iter(test_dataloader) if dl_type == 'single' \
                             else iter(cyclic_iter(test_dataloader))
    else:
        test_data_iterator = None

    return train_data_iterator, valid_data_iterator, test_data_iterator<|MERGE_RESOLUTION|>--- conflicted
+++ resolved
@@ -142,19 +142,10 @@
     timers = get_timers()
 
     if args.deepspeed:
-<<<<<<< HEAD
-        # args.deepspeed_configuration = json.load(
-        #     open(args.deepspeed_config, 'r', encoding='utf-8'))
-        args.deepspeed_configuration = DeepSpeedConfig(args.deepspeed_config)._param_dict
-        if "curriculum_learning" in args.deepspeed_configuration and \
-            "enabled" in args.deepspeed_configuration["curriculum_learning"]:
-            args.curriculum_learning_legacy = args.deepspeed_configuration[ \
-=======
         args.deepspeed_config_dict = _create_ds_config_dict()
         if "curriculum_learning" in args.deepspeed_config_dict and \
             "enabled" in args.deepspeed_config_dict["curriculum_learning"]:
             args.curriculum_learning_legacy = args.deepspeed_config_dict[ \
->>>>>>> ef13d099
                 "curriculum_learning"]["enabled"]
         if args.curriculum_learning_legacy and not args.no_pipeline_parallel:
             from deepspeed.runtime.data_pipeline.curriculum_scheduler \
@@ -494,12 +485,6 @@
     lr_scheduler = None
 
     if args.deepspeed:
-<<<<<<< HEAD
-        #with open(args.deepspeed_config, 'r') as fd:
-        #    ds_config = json.load(fd)
-        ds_config = DeepSpeedConfig(args.deepspeed_config)._params_dict
-=======
->>>>>>> ef13d099
         # When loading just the model weights, ZeRO can be disabled.
         if 'zero_optimization' in args.deepspeed_config_dict:
             del args.deepspeed_config_dict['zero_optimization']
