# Copyright (c) 2023, NVIDIA CORPORATION.  All rights reserved.

"""Pretrain GPT"""

import torch
import math
from functools import partial
from megatron import get_args
from megatron import print_rank_0
from megatron import get_timers
from megatron import get_tokenizer
from megatron.core import tensor_parallel
from megatron.core.enums import ModelType
from megatron.data.gpt_dataset import build_train_valid_test_datasets
from megatron.model import GPTModel, GPTModelPipe
from megatron.training import pretrain
from megatron.utils import get_ltor_masks_and_position_ids
from megatron.utils import average_losses_across_data_parallel_group
from megatron.arguments import core_transformer_config_from_args

import deepspeed
from deepspeed.runtime.utils import see_memory_usage
from deepspeed.accelerator.real_accelerator import get_accelerator
import os
import subprocess

from torch import nn
import torch.nn.functional as F

def model_provider(pre_process=True, post_process=True):
    """Build the model."""

    print_rank_0('building GPT model ...')
<<<<<<< HEAD
    see_memory_usage(f"Before Building Model", force=True)

    args = get_args()
    with deepspeed.zero.Init(data_parallel_group=mpu.get_data_parallel_group(),
                             remote_device=None if args.remote_device == 'none' else args.remote_device,
                             config_dict_or_path=args.deepspeed_config,
                             enabled=args.zero_stage == 3,
                             mpu=mpu):
        if args.deepspeed and not args.no_pipeline_parallel:
            model = GPTModelPipe(
                num_tokentypes=0,
                parallel_output=True
            )
            # This is a hack to give us a reference to get_batch_pipe from within training.py
            # We need to call model.set_batch_fn after deepspeed.initialize
            model._megatron_batch_fn = get_batch_pipe

            # Predompute the attention mask and store it in args. This avoids having to
            # pipeline it as an activation during training. The mask is constant, and thus
            # we can reuse it.
            attention_mask = torch.tril(torch.ones(
                (1, args.seq_length, args.seq_length), device=get_accelerator().current_device_name())).view(
                    1, 1, args.seq_length, args.seq_length)

            # Convert attention mask to binary:
            attention_mask = (attention_mask < 0.5)
            if args.fp16:
                attention_mask = attention_mask.half()
            elif args.bf16:
                attention_mask = attention_mask.bfloat16()

            # Attention mask must be bool.
            args.attn_mask = attention_mask.to(torch.bool)

        else:
            model = GPTModel(
                num_tokentypes=0,
                parallel_output=True,
                pre_process=pre_process,
                post_process=post_process
            )
    see_memory_usage(f"After Building Model", force=True)
=======
    config = core_transformer_config_from_args(get_args())
    model = GPTModel(
        config,
        num_tokentypes=0,
        parallel_output=True,
        pre_process=pre_process,
        post_process=post_process
    )
>>>>>>> 3316e811
    return model


def get_batch(data_iterator):
    """Generate a batch"""
    args = get_args()
    tokenizer = get_tokenizer()

    # Items and their type.
    keys = ['text']
    datatype = torch.int64

    # Broadcast data.
    if data_iterator is not None:
        data = next(data_iterator)
    else:
        data = None
    data_b = tensor_parallel.broadcast_data(keys, data, datatype)

    # Unpack.
    tokens_ = data_b['text'].long()
    labels = tokens_[:, 1:].contiguous()
    tokens = tokens_[:, :-1].contiguous()

    # Get the masks and postition ids.
    attention_mask, loss_mask, position_ids = get_ltor_masks_and_position_ids(
        tokens,
        tokenizer.eod,
        args.reset_position_ids,
        args.reset_attention_mask,
        args.eod_mask_loss)

    return tokens, labels, loss_mask, attention_mask, position_ids

def data_post_process(data, data_sampler_state_dict):
    args = get_args()
    if args.data_efficiency_curriculum_learning:
        if 'seqlen_truncate' in data_sampler_state_dict['current_difficulties']:
            args.data_efficiency_curriculum_learning_seqlen_type = 'seqlen_truncate'
            current_seqlen = data_sampler_state_dict['current_difficulties']['seqlen_truncate']
            if current_seqlen < args.seq_length:
                data['text'] = data['text'][:, :(current_seqlen+1)].contiguous()
        elif 'seqlen_reshape' in data_sampler_state_dict['current_difficulties']:
            args.data_efficiency_curriculum_learning_seqlen_type = 'seqlen_reshape'
            current_seqlen = data_sampler_state_dict['current_difficulties']['seqlen_reshape']
            if current_seqlen < args.seq_length:
                orig_num_token = torch.numel(data['text'])
                reshape_len = (data['text'].size()[1] // (current_seqlen+1)) * (current_seqlen+1)
                data['text'] = torch.cat((data['text'][:, :reshape_len].contiguous().view(-1, current_seqlen+1),
                    data['text'][:, -(current_seqlen+1):]), 0).contiguous()
                num_row = math.ceil(orig_num_token / (current_seqlen+1))
                num_row = min(num_row, data['text'].size()[0])
                if num_row > 1 and num_row % 2 != 0:
                    num_row -= 1
                data['text'] = data['text'][:num_row, :].contiguous()
        else:
            args.data_efficiency_curriculum_learning_seqlen_type = None
    return data

def get_batch_pipe(data):
    """Modification of `get_batch` to work on `next(data_iterator)` instead of `data_iterator`"""
    args = get_args()
    tokenizer = get_tokenizer()

    # Items and their type.
    keys = ['text']
    datatype = torch.int64

    # Broadcast data.
    data_b = mpu.broadcast_data(keys, data, datatype)

    # Unpack.
    tokens_ = data_b['text'].long()
    labels = tokens_[:, 1:].contiguous()
    tokens = tokens_[:, :-1].contiguous()

    # Get the masks and postition ids.
    attention_mask, loss_mask, position_ids = get_ltor_masks_and_position_ids(
        tokens,
        tokenizer.eod,
        args.reset_position_ids,
        args.reset_attention_mask,
        args.eod_mask_loss)
    if args.curriculum_learning_legacy and args.curriculum_seqlen < tokens.size()[1]:
        # seqlen-based curriculum learning
        # tokens, position_ids, labels, loss_mask have size [batch size, seqlen]
        tokens = tokens[:, :args.curriculum_seqlen].contiguous()
        position_ids = position_ids[:, :args.curriculum_seqlen].contiguous()
        if labels is not None:
            labels = labels[:, :args.curriculum_seqlen].contiguous()
        loss_mask = loss_mask[:, :args.curriculum_seqlen].contiguous()

    return (tokens, position_ids, attention_mask), (labels, loss_mask)


def loss_func(loss_mask, moe_loss, mos_loss, output_tensor):
    args = get_args()
    losses = output_tensor.float()
    loss_mask = loss_mask.view(-1).float()
    loss = torch.sum(losses.view(-1) * loss_mask) / loss_mask.sum()
    
    # Reduce loss for logging.
    averaged_loss = average_losses_across_data_parallel_group([loss])
    if args.mos or args.kd:
        # assert max(args.num_experts) >= 1
        loss = loss + moe_loss + mos_loss
        if args.mos:
            return loss, {'total loss': loss, 'lm loss': averaged_loss[0], 'moe loss': moe_loss, 'mos loss': mos_loss}
        elif args.kd:
            return loss, {'total loss': loss, 'lm loss': averaged_loss[0], 'moe loss': moe_loss, 'kd loss': mos_loss}
        print_rank_0('>>> total loss: {}, lm loss {}, kd loss {}'.format(loss, averaged_loss[0], mos_loss))
    else:
        if max(args.num_experts) <= 1:
            return loss, {'lm loss': averaged_loss[0]}
        else:
            loss = loss + moe_loss
            return loss, {'lm loss': averaged_loss[0], 'moe loss': moe_loss}

def calculate_mos_loss(args, stu_output, teacher_model, tokens, position_ids, attention_mask):
    mos_loss = 0
    alpha = args.kd_alpha_ce
    beta = args.kd_beta_ce
    kd_temp = args.kd_temp
    
    if teacher_model:
        with torch.no_grad():
            if args.curriculum_learning_legacy and args.curriculum_seqlen < args.seq_length:
                assert args.curriculum_seqlen is not None
                curriculum_seqlen = args.curriculum_seqlen
                tokens = tokens[:, :curriculum_seqlen].contiguous()
                position_ids = position_ids[:, :curriculum_seqlen].contiguous()
                attention_mask = attention_mask[:, :, :curriculum_seqlen, :curriculum_seqlen].contiguous()
                # No need to truncate labels as we do not need it for the teacher logits
            tea_output, *tea_other_losses = teacher_model(tokens, position_ids, attention_mask)
            assert stu_output.size() == tea_output.size(), 'teacher and student output should match in size. Student: {}, Teacher: {}, CL seq length {}'.format(stu_output.size(), tea_output.size(), args.curriculum_seqlen)

        student_logits = F.log_softmax(stu_output / kd_temp, dim=2)
        tea_logits = F.softmax(tea_output / kd_temp, dim=2) # The target logits is expected to be probabilities. If we use log_softmax, then we need to set target_log to true when initializing the KLDivLoss.

        mos_loss = kd_temp * kd_temp * nn.KLDivLoss(reduction='batchmean')(student_logits, tea_logits)

        mos_loss = mos_loss.div(args.seq_length) * beta
    return mos_loss

def forward_step(data_iterator, model):
    """Forward step."""
    args = get_args()
    timers = get_timers()

    # Get the batch.
    timers('batch-generator', log_level=2).start()
    tokens, labels, loss_mask, attention_mask, position_ids = get_batch(
        data_iterator)
    timers('batch-generator').stop()

    if args.data_efficiency_curriculum_learning:
        args.curriculum_seqlen = tokens.size()[1]
        if hasattr(args, 'data_efficiency_curriculum_learning_seqlen_type') and \
            args.data_efficiency_curriculum_learning_seqlen_type == 'seqlen_reshape':
            args.data_efficiency_curriculum_learning_numel = torch.numel(tokens)

    if args.mos or args.kd:
        # The forward func can return either the loss or the logits, depending on whether passing in the labels or not.
        stu_output, *other_losses = model(tokens, position_ids, attention_mask)
        if args.curriculum_learning_legacy and args.curriculum_seqlen < args.seq_length:
            assert args.curriculum_seqlen is not None
            labels = labels[:, :args.curriculum_seqlen].contiguous()
        output_tensor = mpu.vocab_parallel_cross_entropy(stu_output.contiguous().float(), labels)
    else:
        output_tensor, *other_losses = model(tokens, position_ids, attention_mask,
                                            labels=labels)
    if args.curriculum_learning_legacy and args.curriculum_seqlen < args.seq_length:
        loss_mask = loss_mask[:, :args.curriculum_seqlen].contiguous()

    moe_losses = []
    for moe_loss in other_losses:
        if moe_loss is not None:
            moe_losses.append(moe_loss)
    moe_loss = sum(moe_losses) * args.moe_loss_coeff

    mos_loss = 0
    if args.mos or args.kd:
        assert model.training
        if args.teacher_forward and args.teacher_model is not None:
            mos_loss = calculate_mos_loss(args, stu_output,
                args.teacher_model[0], tokens, position_ids, attention_mask)
    
    # Output_tensor stores the standard loss, loos_func calculates the total loss.
    return output_tensor, partial(loss_func, loss_mask, moe_loss, mos_loss)


def train_valid_test_datasets_provider(train_val_test_num_samples):
    """Build train, valid, and test datasets."""
    args = get_args()

    print_rank_0('> building train, validation, and test datasets '
                 'for GPT ...')
    train_ds, valid_ds, test_ds = build_train_valid_test_datasets(
        data_prefix=args.data_path,
        data_impl=args.data_impl,
        splits_string=args.split,
        train_valid_test_num_samples=train_val_test_num_samples,
        seq_length=args.seq_length,
        seed=args.seed,
        skip_warmup=(not args.mmap_warmup),
        train_data_prefix=args.train_data_path,
        valid_data_prefix=args.valid_data_path,
        test_data_prefix=args.test_data_path,
        data_cache_path=args.data_cache_path)
    print_rank_0("> finished creating GPT datasets ...")

    return train_ds, valid_ds, test_ds


def command_exists(cmd):
    result = subprocess.Popen(f'type {cmd}', stdout=subprocess.PIPE, shell=True)
    return result.wait() == 0

<<<<<<< HEAD

def git_ds_info():
    from deepspeed.env_report import main as ds_report
    ds_report()

    # Write out version/git info
    git_hash_cmd = "git rev-parse --short HEAD"
    git_branch_cmd = "git rev-parse --abbrev-ref HEAD"
    if command_exists('git'):
        try:
            result = subprocess.check_output(git_hash_cmd, shell=True)
            git_hash = result.decode('utf-8').strip()
            result = subprocess.check_output(git_branch_cmd, shell=True)
            git_branch = result.decode('utf-8').strip()
        except subprocess.CalledProcessError:
            git_hash = "unknown"
            git_branch = "unknown"
    else:
        git_hash = "unknown"
        git_branch = "unknown"
    print(f'**** Git info for Megatron: git_hash={git_hash} git_branch={git_branch} ****')


if __name__ == "__main__":
    git_ds_info()
    pretrain(train_valid_test_datasets_provider, model_provider, forward_step,
             args_defaults={'tokenizer_type': 'GPT2BPETokenizer'},
             data_post_process=data_post_process)
=======
    pretrain(train_valid_test_datasets_provider,
             model_provider,
             ModelType.encoder_or_decoder,
             forward_step,
             args_defaults={'tokenizer_type': 'GPT2BPETokenizer'})
>>>>>>> 3316e811
<|MERGE_RESOLUTION|>--- conflicted
+++ resolved
@@ -9,7 +9,7 @@
 from megatron import print_rank_0
 from megatron import get_timers
 from megatron import get_tokenizer
-from megatron.core import tensor_parallel
+from megatron.core import mpu, tensor_parallel
 from megatron.core.enums import ModelType
 from megatron.data.gpt_dataset import build_train_valid_test_datasets
 from megatron.model import GPTModel, GPTModelPipe
@@ -31,10 +31,10 @@
     """Build the model."""
 
     print_rank_0('building GPT model ...')
-<<<<<<< HEAD
     see_memory_usage(f"Before Building Model", force=True)
 
     args = get_args()
+    config = core_transformer_config_from_args(args)
     with deepspeed.zero.Init(data_parallel_group=mpu.get_data_parallel_group(),
                              remote_device=None if args.remote_device == 'none' else args.remote_device,
                              config_dict_or_path=args.deepspeed_config,
@@ -42,6 +42,7 @@
                              mpu=mpu):
         if args.deepspeed and not args.no_pipeline_parallel:
             model = GPTModelPipe(
+                config,
                 num_tokentypes=0,
                 parallel_output=True
             )
@@ -68,22 +69,13 @@
 
         else:
             model = GPTModel(
+                config,
                 num_tokentypes=0,
                 parallel_output=True,
                 pre_process=pre_process,
                 post_process=post_process
             )
     see_memory_usage(f"After Building Model", force=True)
-=======
-    config = core_transformer_config_from_args(get_args())
-    model = GPTModel(
-        config,
-        num_tokentypes=0,
-        parallel_output=True,
-        pre_process=pre_process,
-        post_process=post_process
-    )
->>>>>>> 3316e811
     return model
 
 
@@ -153,7 +145,7 @@
     datatype = torch.int64
 
     # Broadcast data.
-    data_b = mpu.broadcast_data(keys, data, datatype)
+    data_b = tensor_parallel.broadcast_data(keys, data, datatype)
 
     # Unpack.
     tokens_ = data_b['text'].long()
@@ -251,7 +243,7 @@
         if args.curriculum_learning_legacy and args.curriculum_seqlen < args.seq_length:
             assert args.curriculum_seqlen is not None
             labels = labels[:, :args.curriculum_seqlen].contiguous()
-        output_tensor = mpu.vocab_parallel_cross_entropy(stu_output.contiguous().float(), labels)
+        output_tensor = tensor_parallel.vocab_parallel_cross_entropy(stu_output.contiguous().float(), labels)
     else:
         output_tensor, *other_losses = model(tokens, position_ids, attention_mask,
                                             labels=labels)
@@ -302,7 +294,6 @@
     result = subprocess.Popen(f'type {cmd}', stdout=subprocess.PIPE, shell=True)
     return result.wait() == 0
 
-<<<<<<< HEAD
 
 def git_ds_info():
     from deepspeed.env_report import main as ds_report
@@ -328,13 +319,9 @@
 
 if __name__ == "__main__":
     git_ds_info()
-    pretrain(train_valid_test_datasets_provider, model_provider, forward_step,
-             args_defaults={'tokenizer_type': 'GPT2BPETokenizer'},
-             data_post_process=data_post_process)
-=======
     pretrain(train_valid_test_datasets_provider,
              model_provider,
              ModelType.encoder_or_decoder,
              forward_step,
-             args_defaults={'tokenizer_type': 'GPT2BPETokenizer'})
->>>>>>> 3316e811
+             args_defaults={'tokenizer_type': 'GPT2BPETokenizer'},
+             data_post_process=data_post_process)